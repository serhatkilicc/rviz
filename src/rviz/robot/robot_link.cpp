--- conflicted
+++ resolved
@@ -51,11 +51,6 @@
 #include <OGRE/OgreMaterialManager.h>
 #include <OGRE/OgreMaterial.h>
 #include <OGRE/OgreTextureManager.h>
-<<<<<<< HEAD
-#include <OGRE/OgreMeshManager.h>
-#include <OGRE/OgreMeshSerializer.h>
-=======
->>>>>>> a8d7338f
 
 #include <ros/console.h>
 
@@ -204,57 +199,6 @@
   }
 }
 
-<<<<<<< HEAD
-void loadMeshIfNecessary(const std::string& model_name)
-{
-  if (!Ogre::MeshManager::getSingleton().resourceExists(model_name))
-  {
-    resource_retriever::Retriever retriever;
-    resource_retriever::MemoryResource res;
-    try
-    {
-      res = retriever.get(model_name);
-    }
-    catch (resource_retriever::Exception& e)
-    {
-      ROS_ERROR("%s", e.what());
-      return;
-    }
-
-    if (res.size == 0)
-    {
-      return;
-    }
-
-    fs::path model_path(model_name);
-    std::string ext = model_path.extension();
-    if (ext == ".stl" || ext == ".STL" || ext == ".stlb" || ext == ".STLB")
-    {
-      ogre_tools::STLLoader loader;
-      if (!loader.load(res.data.get()))
-      {
-        ROS_ERROR("Failed to load file [%s]", model_name.c_str());
-        return;
-      }
-
-      loader.toMesh(model_name);
-    }
-    else if (ext == ".mesh" || ext == ".MESH")
-    {
-      Ogre::MeshSerializer ser;
-      Ogre::DataStreamPtr stream(new Ogre::MemoryDataStream(res.data.get(), res.size));
-      Ogre::MeshPtr mesh = Ogre::MeshManager::getSingleton().createManual(model_name, "rviz");
-      ser.importMesh(stream, mesh.get());
-    }
-    else
-    {
-      ROS_ERROR("Unsupported mesh type [%s]", ext.c_str());
-    }
-  }
-}
-
-=======
->>>>>>> a8d7338f
 Ogre::MaterialPtr getMaterialForLink(TiXmlElement* root_element, const urdf::LinkConstPtr& link)
 {
   if (!link->visual || !link->visual->material)
